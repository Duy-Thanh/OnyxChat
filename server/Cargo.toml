[package]
name = "onyxchat-server"
version = "0.1.0"
edition = "2021"
authors = ["OnyxChat Team"]
description = "Secure messaging server with end-to-end encryption"

# Define multiple binaries
[[bin]]
name = "onyxchat-server"
path = "src/main.rs"

[[bin]]
name = "echo-server"
path = "src/bin/echo-server.rs"
<<<<<<< HEAD

[[bin]]
name = "ws-demo"
path = "src/bin/ws-demo.rs"
=======
>>>>>>> ce1ccf43

[dependencies]
# Web framework
axum = { version = "0.6.20", features = ["headers", "json", "ws"] }
tower-http = { version = "0.4.0", features = ["cors"] }
tokio = { version = "1.33.0", features = ["full"] }

# Database
sqlx = { version = "0.7", features = ["runtime-tokio-rustls", "postgres", "uuid", "chrono", "json"] }

# Serialization
serde = { version = "1.0.192", features = ["derive"] }
serde_json = "1.0.108"

# Utilities
uuid = { version = "1.5.0", features = ["v4", "serde"] }
chrono = { version = "0.4.31", features = ["serde"] }

# Logging
tracing = "0.1.40"
tracing-subscriber = "0.3.17"
log = "0.4"
env_logger = "0.10"

# Authentication & security
jsonwebtoken = "8.3.0"
argon2 = "0.5.2"
rand = "0.8.5"
once_cell = "1.18.0"

# WebSockets
futures = "0.3.28"

# Validation
validator = { version = "0.16", features = ["derive"] }<|MERGE_RESOLUTION|>--- conflicted
+++ resolved
@@ -12,14 +12,7 @@
 
 [[bin]]
 name = "echo-server"
-path = "src/bin/echo-server.rs"
-<<<<<<< HEAD
-
-[[bin]]
-name = "ws-demo"
-path = "src/bin/ws-demo.rs"
-=======
->>>>>>> ce1ccf43
+path = "src/main_echo.rs"
 
 [dependencies]
 # Web framework
