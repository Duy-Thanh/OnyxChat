<?xml version="1.0" encoding="UTF-8"?>
<project version="4">
  <component name="deploymentTargetSelector">
    <selectionStates>
      <SelectionState runConfigName="app">
        <option name="selectionMode" value="DROPDOWN" />
<<<<<<< HEAD
        <DropdownSelection timestamp="2025-04-08T04:29:03.123936923Z">
=======
        <DropdownSelection timestamp="2025-04-08T04:28:42.173912657Z">
>>>>>>> eee264bb
          <Target type="DEFAULT_BOOT">
            <handle>
              <DeviceId pluginId="LocalEmulator" identifier="path=/home/nekkochan/.android/avd/Pixel_6_Pro.avd" />
            </handle>
          </Target>
        </DropdownSelection>
        <DialogSelection />
      </SelectionState>
    </selectionStates>
  </component>
</project><|MERGE_RESOLUTION|>--- conflicted
+++ resolved
@@ -4,14 +4,10 @@
     <selectionStates>
       <SelectionState runConfigName="app">
         <option name="selectionMode" value="DROPDOWN" />
-<<<<<<< HEAD
-        <DropdownSelection timestamp="2025-04-08T04:29:03.123936923Z">
-=======
-        <DropdownSelection timestamp="2025-04-08T04:28:42.173912657Z">
->>>>>>> eee264bb
+        <DropdownSelection timestamp="2025-04-08T04:04:47.752641725Z">
           <Target type="DEFAULT_BOOT">
             <handle>
-              <DeviceId pluginId="LocalEmulator" identifier="path=/home/nekkochan/.android/avd/Pixel_6_Pro.avd" />
+              <DeviceId pluginId="LocalEmulator" identifier="path=/home/nekkochan/.android/avd/Pixel_6_Pro_2.avd" />
             </handle>
           </Target>
         </DropdownSelection>
